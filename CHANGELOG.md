--- conflicted
+++ resolved
@@ -5,11 +5,8 @@
   1. [#1455](https://github.com/influxdata/chronograf/issues/1455): Fix backwards sort arrows in tables
   1. [#1423](https://github.com/influxdata/chronograf/issues/1423): Make logout nav item consistent with design
   1. [#1426](https://github.com/influxdata/chronograf/issues/1426): Fix graph loading spinner
-<<<<<<< HEAD
-  1. [#1484](https://github.com/influxdata/chronograf/issues/1484): Allow user to select SingleStat as Visualization Type before adding any queries and continue to be able to click Add Query
-=======
-  1. [#1485](https://github.com/influxdata/chronograf/issues/1485): Filter out any template variable values that are empty, whitespace, or duplicates
->>>>>>> 1e98d7fd
+  1. [#1485](https://github.com/influxdata/chronograf/pull/1485): Filter out any template variable values that are empty, whitespace, or duplicates
+  1. [#1484](https://github.com/influxdata/chronograf/pull/1484): Allow user to select SingleStat as Visualization Type before adding any queries and continue to be able to click Add Query
 
 ### Features
   1. [#1477](https://github.com/influxdata/chronograf/pull/1477): Add ability to log alerts
